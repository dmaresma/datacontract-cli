--- conflicted
+++ resolved
@@ -133,17 +133,11 @@
         server.dataProductId = odcs_server.get("dataProductId")
         server.outputPortId = odcs_server.get("outputPortId")
         server.driver = odcs_server.get("driver")
-<<<<<<< HEAD
-        server.roles = odcs_server.get("roles")
         server.roles = [ServerRole(name = role.get("role"),
                                    description = role.get("description"),
                                    model_config = role
                                     ) for role in odcs_server.get("roles")] if odcs_server.get("roles") is not None else None
         server.storageAccount = odcs_server.get("storageAccount")
-=======
-        server.roles = import_server_roles(odcs_server.get("roles"))
-
->>>>>>> becc253a
         servers[server_name] = server
     return servers
 
@@ -286,11 +280,7 @@
                 description=" ".join(description.splitlines()) if description is not None else None,
                 type=mapped_type,
                 title=odcs_property.get("businessName"),
-<<<<<<< HEAD
-                required= odcs_property.get("required") if odcs_property.get("required") is not None else False,
-=======
-                required=odcs_property.get("required") if odcs_property.get("required") is not None else None,
->>>>>>> becc253a
+                required= odcs_property.get("required") if odcs_property.get("required") is not None else None,
                 primaryKey=odcs_property.get("primaryKey")
                 if not has_composite_primary_key(odcs_properties) and odcs_property.get("primaryKey") is not None
                 else False,
