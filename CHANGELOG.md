# Changelog

All notable changes to this project will be documented in this file.

The format is based on [Keep a Changelog](https://keepachangelog.com/en/1.0.0/),
and this project adheres to [Semantic Versioning](https://semver.org/spec/v2.0.0.html).

## Unreleased

### Added

<<<<<<< HEAD
- Azure Storage Account json Check
- Azure token `{year}, {month}, {day}, {date}, {day-1}, {quarter}`

### Changed
- Server ODCS add storageAccount mapping
- add Server() a name property
=======
### Changed

### Fixed

## [0.10.23] - 2025-03-03
>>>>>>> 350e9993

### Added

- `datacontract test --output-format junit --output TEST-datacontract.xml` Export CLI test results
  to a file, in a standard format (e.g. JUnit) to improve CI/CD experience (#650)

- Added import for `ProtoBuf`
Code for proto to datacontract (#696)


- `dbt` & `dbt-sources` export formats now support the optional `--server` flag to adapt the DBT column `data_type` to specific SQL dialects
- Duckdb Connections are now configurable, when used as Python library (#666)
- export to avro format add map type

### Changed

- Changed Docker base image to python:3.11-bullseye
- Relax fastparquet dependency

### Fixed

- Unicode Encode Error when exporting data contract YAML to HTML
  (#652)
- Fix multiline descriptions in the DBT export functionality
- Incorrectly parsing $ref values in definitions (#664)
- Better error message when the server configuration is missing in a data contract (#670)
- Improved default values in ODCS generator to avoid breaking schema validation (#671)
- Updated ODCS v3 generator to drop the "is" prefix from fields like `isNullable` and `isUnique` (#669)
- Fix issue when testing databricks server with ODCS format
- avro export fix float format
## [0.10.22] - 2025-02-20

### Added

- `datacontract test` now also executes tests for service levels freshness and retention (#407)

### Changed

- `datacontract import --format sql` is now using SqlGlot as importer.
- `datacontract import --format sql --dialect <dialect>` Dialect can now to defined when importing
  SQL.

### Fixed

- Schema type checks fail on nested fields for Databricks spark (#618)
- Export to Avro add namespace on field as optional configuration (#631)

### Removed

- `datacontract test --examples`: This option was removed as it was not very popular and top-level
  examples section is deprecated in the Data Contract Specification v1.1.0 (#628)
- Support for `odcs_v2` (#645)

## [0.10.21] - 2025-02-06

### Added

- `datacontract export --format custom`: Export to custom format with Jinja
- `datacontract api` now can be protected with an API key

### Changed

- `datacontract serve` renamed to `datacontract api`

### Fixed

- Fix Error: 'dict object' has no attribute 'model_extra' when trying to use type: string with enum
  values inside an array (#619)

## [0.10.20] - 2025-01-30

### Added

- datacontract serve: now has a route for testing data contracts
- datacontract serve: now has a OpenAPI documentation on root

### Changed

- FastAPI endpoint is now moved to extra "web"

### Fixed

- API Keys for Data Mesh Manager are now also applied for on-premise installations

## [0.10.19] - 2025-01-29

### Added

- datacontract import --format csv
- publish command also supports publishing ODCS format
- Option to separate physical table name for a model via config option (#270)

### Changed
- JSON Schemas are now bundled with the application (#598)
- datacontract export --format html: The model title is now shown if it is different to the model
  name (#585)
- datacontract export --format html: Custom model attributes are now shown (#585)
- datacontract export --format html: The composite primary key is now shown. (#591)
- datacontract export --format html: now examples are rendered in the model and definition (#497)
- datacontract export --format sql: Create arrays and struct for Databricks (#467)

### Fixed
- datacontract lint: Linter 'Field references existing field' too many values to unpack (expected
  2) (#586)
- datacontract test (Azure): Error querying delta tables from azure storage. (#458)
- datacontract export --format data-caterer: Use `fields` instead of `schema`
- datacontract export --format data-caterer: Use `options` instead of `generator.options`
- datacontract export --format data-caterer: Capture array type length option and inner data type
- Fixed schemas/datacontract-1.1.0.init.yaml not included in build and `--template` not resolving file

## [0.10.18] - 2025-01-18

### Fixed
- Fixed an issue when resolving project's dependencies when all extras are installed.
- Definitions referenced by nested fields are not validated correctly (#595)
- Replaced deprecated `primary` field with `primaryKey` in exporters, importers, examples, and Jinja templates for backward compatibility. Fixes [#518](https://github.com/your-repo/your-project/issues/518).
- Cannot execute test on column of type record(bigquery) #597

## [0.10.17] - 2025-01-16

### Added
- added export format **markdown**: `datacontract export --format markdown` (#545)
- When importing in dbt format, add the dbt unique information as a datacontract unique field (#558)
- When importing in dbt format, add the dbt primary key information as a datacontract primaryKey field (#562)
- When exporting in dbt format, add the datacontract references field as a dbt relationships test (#569)
- When importing in dbt format, add the dbt relationships test field as a reference in the data contract (#570)
- Add serve command on README (#592)

### Changed
- Primary and example fields have been deprecated in Data Contract Specification v1.1.0 (#561)
- Define primaryKey and examples for model to follow the changes in datacontract-specification v1.1.0 (#559)

### Fixed
- SQL Server: cannot escape reserved word on model (#557)
- Export dbt-staging-sql error on multi models contracts (#587) 

### Removed
- OpenTelemetry publisher, as it was hardly used

## [0.10.16] - 2024-12-19

### Added
- Support for exporting a Data Contract to an Iceberg schema definition.
- When importing in dbt format, add the dbt `not_null` information as a datacontract `required` field (#547)

### Changed
- Type conversion when importing contracts into dbt and exporting contracts from dbt (#534)
- Ensure 'name' is the first column when exporting in dbt format, considering column attributes (#541)
- Rename dbt's `tests` to `data_tests` (#548)

### Fixed
- Modify the arguments to narrow down the import target with `--dbt-model` (#532)
- SodaCL: Prevent `KeyError: 'fail'` from happening when testing with SodaCL
- fix: populate database and schema values for bigquery in exported dbt sources (#543)
- Fixing the options for importing and exporting to standard output (#544)
- Fixing the data quality name for model-level and field-level quality tests

## [0.10.15] - 2024-12-02

### Added
- Support for model import from parquet file metadata.
- Great Expectation export: add optional args (#496)
  - `suite_name` the name of the expectation suite to export
  - `engine` used to run checks
  - `sql_server_type` to define the type of SQL Server to use when engine is `sql`
- Changelog support for `Info` and `Terms` blocks.
- `datacontract import` now has `--output` option for saving Data Contract to file
- Enhance JSON file validation (local and S3) to return the first error for each JSON object, the max number of total errors can be configured via the environment variable: `DATACONTRACT_MAX_ERRORS`. Furthermore, the primaryKey will be additionally added to the error message.
- fixes issue where records with no fields create an invalid bq schema.

### Changed
- Changelog support for custom extension keys in `Models` and `Fields` blocks.
- `datacontract catalog --files '*.yaml'` now checks also any subfolders for such files.
- Optimize test output table on console if tests fail

### Fixed
- raise valid exception in DataContractSpecification.from_file if file does not exist
- Fix importing JSON Schemas containing deeply nested objects without `required` array
- SodaCL: Only add data quality tests for executable queries

## [0.10.14] - 2024-10-26

Data Contract CLI now supports the Open Data Contract Standard (ODCS) v3.0.0.

### Added
- `datacontract test` now also supports ODCS v3 data contract format
- `datacontract export --format odcs_v3`: Export to Open Data Contract Standard v3.0.0 (#460)
- `datacontract test` now also supports ODCS v3 anda Data Contract SQL quality checks on field and model level
- Support for import from Iceberg table definitions.
- Support for decimal logical type on avro export.
- Support for custom Trino types

### Changed
- `datacontract import --format odcs`: Now supports ODSC v3.0.0 files (#474)
- `datacontract export --format odcs`: Now creates v3.0.0 Open Data Contract Standard files (alias to odcs_v3). Old versions are still available as format `odcs_v2`. (#460)

### Fixed
- fix timestamp serialization from parquet -> duckdb (#472)


## [0.10.13] - 2024-09-20

### Added
- `datacontract export --format data-caterer`: Export to [Data Caterer YAML](https://data.catering/setup/guide/scenario/data-generation/)

### Changed
- `datacontract export --format jsonschema` handle optional and nullable fields (#409)
- `datacontract import --format unity` handle nested and complex fields (#420)
- `datacontract import --format spark` handle field descriptions (#420)
- `datacontract export --format bigquery` handle bigqueryType (#422)

### Fixed
- use correct float type with bigquery (#417)
- Support DATACONTRACT_MANAGER_API_KEY
- Some minor bug fixes

## [0.10.12] - 2024-09-08

### Added
- Support for import of DBML Models (#379)
- `datacontract export --format sqlalchemy`: Export to [SQLAlchemy ORM models](https://docs.sqlalchemy.org/en/20/orm/quickstart.html) (#399)
- Support of varchar max length in Glue import (#351)
- `datacontract publish` now also accepts the `DATACONTRACT_MANAGER_API_KEY` as an environment variable
- Support required fields for Avro schema export (#390)
- Support data type map in Spark import and export (#408)
- Support of enum on export to avro
- Support of enum title on avro import

### Changed
- Deltalake is now using DuckDB's native deltalake support (#258). Extra deltalake removed.
- When dumping to YAML (import) the alias name is used instead of the pythonic name. (#373)

### Fixed
- Fix an issue where the datacontract cli fails if installed without any extras (#400)
- Fix an issue where Glue database without a location creates invalid data contract (#351)
- Fix bigint -> long data type mapping (#351)
- Fix an issue where column description for Glue partition key column is ignored (#351)
- Corrected name of table parameter for bigquery import (#377)
- Fix a failed to connect to S3 Server (#384)
- Fix a model bug mismatching with the specification (`definitions.fields`) (#375)
- Fix array type management in Spark import (#408)


## [0.10.11] - 2024-08-08

### Added

- Support data type map in Glue import. (#340)
- Basic html export for new `keys` and `values` fields
- Support for recognition of 1 to 1 relationships when exporting to DBML
- Added support for arrays in JSON schema import (#305)

### Changed

- Aligned JSON schema import and export of required properties
- Change dbt importer to be more robust and customizable

### Fixed

- Fix required field handling in JSON schema import
- Fix an issue where the quality and definition `$ref` are not always resolved
- Fix an issue where the JSON schema validation fails for a field with type `string` and format `uuid`
- Fix an issue where common DBML renderers may not be able to parse parts of an exported file


## [0.10.10] - 2024-07-18

### Added
- Add support for dbt manifest file (#104)
- Fix import of pyspark for type-checking when pyspark isn't required as a module (#312)
- Adds support for referencing fields within a definition (#322)
- Add `map` and `enum` type for Avro schema import (#311)

### Fixed
- Fix import of pyspark for type-checking when pyspark isn't required as a module (#312)- `datacontract import --format spark`: Import from Spark tables (#326)
- Fix an issue where specifying `glue_table` as parameter did not filter the tables and instead returned all tables from `source` database (#333)

## [0.10.9] - 2024-07-03

### Added
- Add support for Trino (#278)
- Spark export: add Spark StructType exporter (#277)
- add `--schema` option for the `catalog` and `export` command to provide the schema also locally
- Integrate support into the pre-commit workflow. For further details, please refer to the information provided [here](./README.md#use-with-pre-commit).
- Improved HTML export, supporting links, tags, and more
- Add support for AWS SESSION_TOKEN (#309)

### Changed
- Added array management on HTML export (#299)

### Fixed
- Fix `datacontract import --format jsonschema` when description is missing (#300)
- Fix `datacontract test` with case-sensitive Postgres table names (#310)

## [0.10.8] - 2024-06-19

### Added
- `datacontract serve` start a local web server to provide a REST-API for the commands
- Provide server for sql export for the appropriate schema (#153)
- Add struct and array management to Glue export (#271)

### Changed
- Introduced optional dependencies/extras for significantly faster installation times. (#213)
- Added delta-lake as an additional optional dependency
- support `GOOGLE_APPLICATION_CREDENTIALS` as variable for connecting to bigquery in `datacontract test`
- better support bigqueries `type` attribute, don't assume all imported models are tables
- added initial implementation of an importer from unity catalog (not all data types supported, yet)
- added the importer factory. This refactoring aims to make it easier to create new importers and consequently the growth and maintainability of the project. (#273)

### Fixed
- `datacontract export --format avro` fixed array structure (#243)

## [0.10.7] - 2024-05-31

### Added
- Test data contract against dataframes / temporary views (#175)

### Fixed
- AVRO export: Logical Types should be nested (#233)

## [0.10.6] - 2024-05-29

### Fixed

- Fixed Docker build by removing msodbcsql18 dependency (temporary workaround)

## [0.10.5] - 2024-05-29

### Added
- Added support for `sqlserver` (#196)
- `datacontract export --format dbml`: Export to [Database Markup Language (DBML)](https://dbml.dbdiagram.io/home/) (#135)
- `datacontract export --format avro`: Now supports config map on field level for logicalTypes and default values [Custom Avro Properties](./README.md#custom-avro-properties)
- `datacontract import --format avro`: Now supports importing logicalType and default definition on avro files [Custom Avro Properties](./README.md#custom-avro-properties)
- Support `config.bigqueryType` for testing BigQuery types
- Added support for selecting specific tables in an AWS Glue `import` through the `glue-table` parameter (#122)

### Fixed

- Fixed jsonschema export for models with empty object-typed fields (#218)
- Fixed testing BigQuery tables with BOOL fields
- `datacontract catalog` Show search bar also on mobile

## [0.10.4] - 2024-05-17

### Added

- `datacontract catalog` Search
- `datacontract publish`: Publish the data contract to the Data Mesh Manager
- `datacontract import --format bigquery`: Import from BigQuery format (#110)
- `datacontract export --format bigquery`: Export to BigQuery format (#111)
- `datacontract export --format avro`: Now supports [Avro logical types](https://avro.apache.org/docs/1.11.1/specification/#logical-types) to better model date types. `date`, `timestamp`/`timestamp-tz` and `timestamp-ntz` are now mapped to the appropriate logical types. (#141)
- `datacontract import --format jsonschema`: Import from JSON schema (#91)
- `datacontract export --format jsonschema`: Improved export by exporting more additional information
- `datacontract export --format html`: Added support for Service Levels, Definitions, Examples and nested Fields
- `datacontract export --format go`: Export to go types format

## [0.10.3] - 2024-05-05

### Fixed
- datacontract catalog: Add index.html to manifest

## [0.10.2] - 2024-05-05

### Added

- Added import glue (#166)
- Added test support for `azure` (#146)
- Added support for `delta` tables on S3 (#24)
- Added new command `datacontract catalog` that generates a data contract catalog with an `index.html` file.
- Added field format information to HTML export

### Fixed
- RDF Export: Fix error if owner is not a URI/URN


## [0.10.1] - 2024-04-19

### Fixed

- Fixed docker columns

## [0.10.0] - 2024-04-19

### Added

- Added timestamp when ah HTML export was created

### Fixed

- Fixed export format **html**

## [0.9.9] - 2024-04-18

### Added

- Added export format **html** (#15)
- Added descriptions as comments to `datacontract export --format sql` for Databricks dialects
- Added import of arrays in Avro import

## [0.9.8] - 2024-04-01

### Added

- Added export format **great-expectations**: `datacontract export --format great-expectations`
- Added gRPC support to OpenTelemetry integration for publishing test results
- Added AVRO import support for namespace (#121)
- Added handling for optional fields in avro import (#112)
- Added Databricks SQL dialect for `datacontract export --format sql`

### Fixed

- Use `sql_type_converter` to build checks.
- Fixed AVRO import when doc is missing (#121)

## [0.9.7] - 2024-03-15

### Added

- Added option publish test results to **OpenTelemetry**: `datacontract test --publish-to-opentelemetry`
- Added export format **protobuf**: `datacontract export --format protobuf`
- Added export format **terraform**: `datacontract export --format terraform` (limitation: only works for AWS S3 right now)
- Added export format **sql**: `datacontract export --format sql`
- Added export format **sql-query**: `datacontract export --format sql-query`
- Added export format **avro-idl**: `datacontract export --format avro-idl`: Generates an Avro IDL file containing records for each model.
- Added new command **changelog**: `datacontract changelog datacontract1.yaml datacontract2.yaml` will now generate a changelog based on the changes in the data contract. This will be useful for keeping track of changes in the data contract over time.
- Added extensive linting on data contracts. `datacontract lint` will now check for a variety of possible errors in the data contract, such as missing descriptions, incorrect references to models or fields, nonsensical constraints, and more.
- Added importer for avro schemas. `datacontract import --format avro` will now import avro schemas into a data contract.

### Fixed

- Fixed a bug where the export to YAML always escaped the unicode characters.


## [0.9.6-2] - 2024-03-04

### Added

- test kafka for avro messages
- added export format **avro**: `datacontract export --format avro`

## [0.9.6] - 2024-03-04

This is a huge step forward, we now support testing Kafka messages.
We start with JSON messages and avro, and Protobuf will follow.

### Added
- test kafka for JSON messages
- added import format **sql**: `datacontract import --format sql` (#51)
- added export format **dbt-sources**: `datacontract export --format dbt-sources`
- added export format **dbt-staging-sql**: `datacontract export --format dbt-staging-sql`
- added export format **rdf**: `datacontract export --format rdf` (#52)
- added command `datacontract breaking` to detect breaking changes in between two data contracts.

## [0.9.5] - 2024-02-22

### Added
- export to dbt models (#37).
- export to ODCS (#49).
- test - show a test summary table.
- lint - Support local schema (#46).

## [0.9.4] - 2024-02-18

### Added
- Support for Postgres
- Support for Databricks

## [0.9.3] - 2024-02-10

### Added
- Support for BigQuery data connection
- Support for multiple models with S3

### Fixed

- Fix Docker images. Disable builds for linux/amd64.

## [0.9.2] - 2024-01-31

### Added
- Publish to Docker Hub

## [0.9.0] - 2024-01-26 - BREAKING

This is a breaking change (we are still on a 0.x.x version).
The project migrated from Golang to Python.
The Golang version can be found at [cli-go](https://github.com/datacontract/cli-go)

### Added
- `test` Support to directly run tests and connect to data sources defined in servers section.
- `test` generated schema tests from the model definition.
- `test --publish URL` Publish test results to a server URL.
- `export` now exports the data contract so format jsonschema and sodacl.

### Changed
- The `--file` option removed in favor of a direct argument.: Use `datacontract test datacontract.yaml` instead of `datacontract test --file datacontract.yaml`.

### Removed
- `model` is now part of `export`
- `quality` is now part of `export`
- Temporary Removed: `diff` needs to be migrated to Python.
- Temporary Removed: `breaking` needs to be migrated to Python.
- Temporary Removed: `inline` needs to be migrated to Python.

## [0.6.0]
### Added
- Support local json schema in lint command.
- Update to specification 0.9.2.

## [0.5.3]
### Fixed
- Fix format flag bug in model (print) command.

## [0.5.2]
### Changed
- Log to STDOUT.
- Rename `model` command parameter, `type` -> `format`.

## [0.5.1]
### Removed
- Remove `schema` command.

### Fixed
- Fix documentation.
- Security update of x/sys.

## [0.5.0]
### Added
- Adapt Data Contract Specification in version 0.9.2.
- Use `models` section for `diff`/`breaking`.
- Add `model` command.
- Let `inline` print to STDOUT instead of overwriting datacontract file.
- Let `quality` write input from STDIN if present.

## [0.4.0]
### Added
- Basic implementation of `test` command for Soda Core.

### Changed
- Change package structure to allow usage as library.

## [0.3.2]
### Fixed
- Fix field parsing for dbt models, affects stability of `diff`/`breaking`.

## [0.3.1]
### Fixed
- Fix comparing order of contracts in `diff`/`breaking`.

## [0.3.0]
### Added
- Handle non-existent schema specification when using `diff`/`breaking`.
- Resolve local and remote resources such as schema specifications when using "$ref: ..." notation.
- Implement `schema` command: prints your schema.
- Implement `quality` command: prints your quality definitions.
- Implement the `inline` command: resolves all references using the "$ref: ..." notation and writes them to your data contract.

### Changed
- Allow remote and local location for all data contract inputs (`--file`, `--with`).

## [0.2.0]
### Added
- Add `diff` command for dbt schema specification.
- Add `breaking` command for dbt schema specification.

### Changed
- Suggest a fix during `init` when the file already exists.
- Rename `validate` command to `lint`.

### Removed
- Remove `check-compatibility` command.

### Fixed
- Improve usage documentation.

## [0.1.1]
### Added
- Initial release.<|MERGE_RESOLUTION|>--- conflicted
+++ resolved
@@ -9,20 +9,12 @@
 
 ### Added
 
-<<<<<<< HEAD
 - Azure Storage Account json Check
 - Azure token `{year}, {month}, {day}, {date}, {day-1}, {quarter}`
 
-### Changed
-- Server ODCS add storageAccount mapping
-- add Server() a name property
-=======
-### Changed
-
 ### Fixed
 
 ## [0.10.23] - 2025-03-03
->>>>>>> 350e9993
 
 ### Added
 
